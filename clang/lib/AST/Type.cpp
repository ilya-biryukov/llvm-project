--- conflicted
+++ resolved
@@ -4661,26 +4661,12 @@
 }
 
 TemplateSpecializationType::TemplateSpecializationType(
-<<<<<<< HEAD
-    TemplateName T, bool IsAlias, ArrayRef<TemplateArgument> Args,
-    QualType Underlying)
-    : Type(TemplateSpecialization,
-           Underlying.isNull() ? QualType(this, 0)
-                               : Underlying.getCanonicalType(),
-           getTemplateSpecializationTypeDependence(Underlying, T)),
-=======
     ElaboratedTypeKeyword Keyword, TemplateName T, bool IsAlias,
     ArrayRef<TemplateArgument> Args, QualType Underlying)
-    : TypeWithKeyword(
-          Keyword, TemplateSpecialization,
-          Underlying.isNull() ? QualType(this, 0)
-                              : Underlying.getCanonicalType(),
-          (Underlying.isNull()
-               ? TypeDependence::DependentInstantiation
-               : toSemanticDependence(Underlying->getDependence())) |
-              (toTypeDependence(T.getDependence()) &
-               TypeDependence::UnexpandedPack)),
->>>>>>> 598f21e9
+    : TypeWithKeyword(Keyword, TemplateSpecialization,
+                      Underlying.isNull() ? QualType(this, 0)
+                                          : Underlying.getCanonicalType(),
+                      getTemplateSpecializationTypeDependence(Underlying, T)),
       Template(T) {
   TemplateSpecializationTypeBits.NumArgs = Args.size();
   TemplateSpecializationTypeBits.TypeAlias = IsAlias;
